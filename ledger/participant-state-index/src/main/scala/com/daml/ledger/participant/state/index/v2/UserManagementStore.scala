--- conflicted
+++ resolved
@@ -68,9 +68,6 @@
   final case class UserNotFound(userId: Ref.UserId) extends Error
 
   final case class UserExists(userId: Ref.UserId) extends Error
-<<<<<<< HEAD
+  final case class TooManyUserRights(userId: Ref.UserId) extends Error
 
-=======
-  final case class TooManyUserRights(userId: Ref.UserId) extends Error
->>>>>>> 7567cf50
 }