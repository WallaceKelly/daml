--- conflicted
+++ resolved
@@ -99,11 +99,8 @@
     /** If specified, used to cancel the stream after the specified time out
       */
     def timeoutInSecondsO: Option[Long] = None
-<<<<<<< HEAD
-=======
 
     def partySetPrefix: Option[String]
->>>>>>> ccc65d4d
   }
 
   object StreamConfig {
@@ -118,14 +115,6 @@
     final case class TransactionsStreamConfig(
         name: String,
         filters: List[PartyFilter],
-<<<<<<< HEAD
-        beginOffset: Option[LedgerOffset],
-        endOffset: Option[LedgerOffset],
-        objectives: Option[StreamConfig.TransactionObjectives],
-        override val maxItemCount: Option[Long],
-        override val timeoutInSecondsO: Option[Long],
-    ) extends StreamConfig
-=======
         partyNamePrefixFilterO: Option[PartyNamePrefixFilter] = None,
         beginOffset: Option[LedgerOffset] = None,
         endOffset: Option[LedgerOffset] = None,
@@ -135,19 +124,10 @@
     ) extends StreamConfig {
       override def partySetPrefix: Option[String] = partyNamePrefixFilterO.map(_.partyNamePrefix)
     }
->>>>>>> ccc65d4d
 
     final case class TransactionTreesStreamConfig(
         name: String,
         filters: List[PartyFilter],
-<<<<<<< HEAD
-        beginOffset: Option[LedgerOffset],
-        endOffset: Option[LedgerOffset],
-        objectives: Option[StreamConfig.TransactionObjectives],
-        override val maxItemCount: Option[Long],
-        override val timeoutInSecondsO: Option[Long],
-    ) extends StreamConfig
-=======
         partyNamePrefixFilterO: Option[PartyNamePrefixFilter] = None,
         beginOffset: Option[LedgerOffset] = None,
         endOffset: Option[LedgerOffset] = None,
@@ -157,17 +137,10 @@
     ) extends StreamConfig {
       override def partySetPrefix: Option[String] = partyNamePrefixFilterO.map(_.partyNamePrefix)
     }
->>>>>>> ccc65d4d
 
     final case class ActiveContractsStreamConfig(
         name: String,
         filters: List[PartyFilter],
-<<<<<<< HEAD
-        objectives: Option[StreamConfig.RateObjectives],
-        override val maxItemCount: Option[Long],
-        override val timeoutInSecondsO: Option[Long],
-    ) extends StreamConfig
-=======
         partyNamePrefixFilterO: Option[PartyNamePrefixFilter] = None,
         objectives: Option[StreamConfig.AcsAndCompletionsObjectives] = None,
         override val maxItemCount: Option[Long] = None,
@@ -175,22 +148,12 @@
     ) extends StreamConfig {
       override def partySetPrefix: Option[String] = partyNamePrefixFilterO.map(_.partyNamePrefix)
     }
->>>>>>> ccc65d4d
 
     final case class CompletionsStreamConfig(
         name: String,
         parties: List[String],
         applicationId: String,
         beginOffset: Option[LedgerOffset],
-<<<<<<< HEAD
-        objectives: Option[StreamConfig.RateObjectives],
-        override val maxItemCount: Option[Long],
-        override val timeoutInSecondsO: Option[Long],
-    ) extends StreamConfig
-
-    final case class PartyFilter(party: String, templates: List[String])
-
-=======
         objectives: Option[StreamConfig.AcsAndCompletionsObjectives],
         override val maxItemCount: Option[Long],
         override val timeoutInSecondsO: Option[Long],
@@ -203,7 +166,6 @@
       def minItemRate: Option[Double]
       def maxItemRate: Option[Double]
     }
->>>>>>> ccc65d4d
     case class TransactionObjectives(
         maxDelaySeconds: Option[Long],
         minConsumptionSpeed: Option[Double],
