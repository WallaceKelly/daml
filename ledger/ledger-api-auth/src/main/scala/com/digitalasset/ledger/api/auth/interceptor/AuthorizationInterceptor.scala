// Copyright (c) 2022 Digital Asset (Switzerland) GmbH and/or its affiliates. All rights reserved.
// SPDX-License-Identifier: Apache-2.0

package com.daml.ledger.api.auth.interceptor

import com.daml.error.definitions.LedgerApiErrors
import com.daml.error.{DamlContextualizedErrorLogger, ErrorCodesVersionSwitcher}
import com.daml.ledger.api.auth._
import com.daml.ledger.api.domain.UserRight
import com.daml.ledger.participant.state.index.v2.UserManagementStore
import com.daml.lf.data.Ref
import com.daml.logging.{ContextualizedLogger, LoggingContext}
import com.daml.platform.server.api.validation.ErrorFactories
import io.grpc._

import scala.jdk.FutureConverters.CompletionStageOps
import scala.concurrent.{ExecutionContext, Future}
import scala.util.{Failure, Success, Try}

/** This interceptor uses the given [[AuthService]] to get [[Claims]] for the current request,
  * and then stores them in the current [[Context]].
  *
  * @param userManagementStoreO - use None if user management is disabled
  */
final class AuthorizationInterceptor(
    authService: AuthService,
    userManagementStoreO: Option[UserManagementStore],
    implicit val ec: ExecutionContext,
    errorCodesVersionSwitcher: ErrorCodesVersionSwitcher,
)(implicit loggingContext: LoggingContext)
    extends ServerInterceptor {
  private val logger = ContextualizedLogger.get(getClass)
  private val errorLogger = new DamlContextualizedErrorLogger(logger, loggingContext, None)
  private val errorFactories = ErrorFactories(errorCodesVersionSwitcher)

  override def interceptCall[ReqT, RespT](
      call: ServerCall[ReqT, RespT],
      headers: Metadata,
      nextListener: ServerCallHandler[ReqT, RespT],
  ): ServerCall.Listener[ReqT] = {
    // Note: Context uses ThreadLocal storage, we need to capture it outside of the async block below.
    // Contexts are immutable and safe to pass around.
    val prevCtx = Context.current

    // The method interceptCall() must return a Listener.
    // The target listener is created by calling `Contexts.interceptCall()`.
    // However, this is only done after we have asynchronously received the claims.
    // Therefore, we need to return a listener that buffers all messages until the target listener is available.
    new AsyncForwardingListener[ReqT] {
      private def closeWithError(error: StatusRuntimeException) = {
        call.close(error.getStatus, error.getTrailers)
        new ServerCall.Listener[Nothing]() {}
      }

      authService
        .decodeMetadata(headers)
        .asScala
        .flatMap(resolveAuthenticatedUserRights)
        .onComplete {
          case Failure(error: StatusRuntimeException) =>
            closeWithError(error)
          case Failure(exception: Throwable) =>
            val error = errorFactories.internalAuthenticationError(
              securitySafeMessage = "Failed to get claims from request metadata",
              exception = exception,
            )(errorLogger)
            closeWithError(error)
          case Success(claimSet) =>
            val nextCtx = prevCtx.withValue(AuthorizationInterceptor.contextKeyClaimSet, claimSet)
            // Contexts.interceptCall() creates a listener that wraps all methods of `nextListener`
            // such that `Context.current` returns `nextCtx`.
            val nextListenerWithContext =
              Contexts.interceptCall(nextCtx, call, headers, nextListener)
            setNextListener(nextListenerWithContext)
            nextListenerWithContext
        }
    }
  }

  private[this] def resolveAuthenticatedUserRights(claimSet: ClaimSet): Future[ClaimSet] =
    claimSet match {
      case ClaimSet.AuthenticatedUser(userIdStr, participantId, expiration) =>
<<<<<<< HEAD
        Ref.UserId.fromString(userIdStr) match {
          case Left(err) =>
            Future.failed(
              errorFactories.invalidArgument(None)(s"token $err")(errorLogger)
            )
          case Right(userId) =>
            userManagementStore
              .listUserRights(userId)
              .flatMap {
                case Left(msg) =>
                  Future.failed(
                    errorFactories.permissionDenied(
                      s"Could not resolve rights for user '$userId' due to '$msg'"
                    )(errorLogger)
                  )
                case Right(userRights: Set[UserRight]) =>
                  Future.successful(
                    ClaimSet.Claims(
                      claims = AuthorizationInterceptor.convertUserRightsToClaims(userRights),
                      ledgerId = None,
                      participantId = participantId,
                      applicationId = Some(userId),
                      expiration = expiration,
                      resolvedFromUser = true,
                    )
                  )
              }
=======
        for {
          userManagementStore <- getUserManagementStore(userManagementStoreO)
          userId <- getUserId(userIdStr)
          userRightsResult <- userManagementStore.listUserRights(userId)
          claimsSet <- userRightsResult match {
            case Left(msg) =>
              Future.failed(
                errorFactories.permissionDenied(
                  s"Could not resolve rights for user '$userId' due to '$msg'"
                )(errorLogger)
              )
            case Right(userClaims) =>
              Future.successful(
                ClaimSet.Claims(
                  claims = userClaims.view.map(userRightToClaim).toList.prepended(ClaimPublic),
                  ledgerId = None,
                  participantId = participantId,
                  applicationId = Some(userId),
                  expiration = expiration,
                  resolvedFromUser = true,
                )
              )
          }
        } yield {
          claimsSet
>>>>>>> 42d86acd
        }
      case _ => Future.successful(claimSet)
    }

<<<<<<< HEAD
=======
  private[this] def getUserManagementStore(
      userManagementStoreO: Option[UserManagementStore]
  ): Future[UserManagementStore] =
    userManagementStoreO match {
      case None =>
        Future.failed(
          LedgerApiErrors.AuthorizationChecks.Unauthenticated
            .UserBasedAuthenticationIsDisabled()(errorLogger)
            .asGrpcError
        )
      case Some(userManagementStore) =>
        Future.successful(userManagementStore)
    }

  private[this] def getUserId(userIdStr: String): Future[Ref.UserId] =
    Ref.UserId.fromString(userIdStr) match {
      case Left(err) =>
        Future.failed(
          errorFactories.invalidArgument(None)(s"token $err")(errorLogger)
        )
      case Right(userId) =>
        Future.successful(userId)
    }

  private[this] def userRightToClaim(r: UserRight): Claim = r match {
    case UserRight.CanActAs(p) => ClaimActAsParty(Ref.Party.assertFromString(p))
    case UserRight.CanReadAs(p) => ClaimReadAsParty(Ref.Party.assertFromString(p))
    case UserRight.ParticipantAdmin => ClaimAdmin
  }
>>>>>>> 42d86acd
}

object AuthorizationInterceptor {

  private[auth] val contextKeyClaimSet = Context.key[ClaimSet]("AuthServiceDecodedClaim")

  def extractClaimSetFromContext(): Try[ClaimSet] = {
    val claimSet = contextKeyClaimSet.get()
    if (claimSet == null)
      Failure(
        new RuntimeException(
          "Thread local context unexpectedly does not store authorization claims. Perhaps a Future was used in some intermediate computation and changed the executing thread?"
        )
      )
    else
      Success(claimSet)
  }

  def apply(
      authService: AuthService,
      userManagementStoreO: Option[UserManagementStore],
      ec: ExecutionContext,
      errorCodesStatusSwitcher: ErrorCodesVersionSwitcher,
  ): AuthorizationInterceptor =
    LoggingContext.newLoggingContext { implicit loggingContext: LoggingContext =>
      new AuthorizationInterceptor(authService, userManagementStoreO, ec, errorCodesStatusSwitcher)
    }

  def convertUserRightsToClaims(userRights: Set[UserRight]): Seq[Claim] = {
    userRights.view.map(userRightToClaim).toList.prepended(ClaimPublic)
  }

  private[this] def userRightToClaim(r: UserRight): Claim = r match {
    case UserRight.CanActAs(p) => ClaimActAsParty(Ref.Party.assertFromString(p))
    case UserRight.CanReadAs(p) => ClaimReadAsParty(Ref.Party.assertFromString(p))
    case UserRight.ParticipantAdmin => ClaimAdmin
  }
}<|MERGE_RESOLUTION|>--- conflicted
+++ resolved
@@ -80,35 +80,6 @@
   private[this] def resolveAuthenticatedUserRights(claimSet: ClaimSet): Future[ClaimSet] =
     claimSet match {
       case ClaimSet.AuthenticatedUser(userIdStr, participantId, expiration) =>
-<<<<<<< HEAD
-        Ref.UserId.fromString(userIdStr) match {
-          case Left(err) =>
-            Future.failed(
-              errorFactories.invalidArgument(None)(s"token $err")(errorLogger)
-            )
-          case Right(userId) =>
-            userManagementStore
-              .listUserRights(userId)
-              .flatMap {
-                case Left(msg) =>
-                  Future.failed(
-                    errorFactories.permissionDenied(
-                      s"Could not resolve rights for user '$userId' due to '$msg'"
-                    )(errorLogger)
-                  )
-                case Right(userRights: Set[UserRight]) =>
-                  Future.successful(
-                    ClaimSet.Claims(
-                      claims = AuthorizationInterceptor.convertUserRightsToClaims(userRights),
-                      ledgerId = None,
-                      participantId = participantId,
-                      applicationId = Some(userId),
-                      expiration = expiration,
-                      resolvedFromUser = true,
-                    )
-                  )
-              }
-=======
         for {
           userManagementStore <- getUserManagementStore(userManagementStoreO)
           userId <- getUserId(userIdStr)
@@ -120,10 +91,10 @@
                   s"Could not resolve rights for user '$userId' due to '$msg'"
                 )(errorLogger)
               )
-            case Right(userClaims) =>
+            case Right(userRights: Set[UserRight]) =>
               Future.successful(
                 ClaimSet.Claims(
-                  claims = userClaims.view.map(userRightToClaim).toList.prepended(ClaimPublic),
+                  claims = AuthorizationInterceptor.convertUserRightsToClaims(userRights),
                   ledgerId = None,
                   participantId = participantId,
                   applicationId = Some(userId),
@@ -134,13 +105,10 @@
           }
         } yield {
           claimsSet
->>>>>>> 42d86acd
         }
       case _ => Future.successful(claimSet)
     }
 
-<<<<<<< HEAD
-=======
   private[this] def getUserManagementStore(
       userManagementStoreO: Option[UserManagementStore]
   ): Future[UserManagementStore] =
@@ -165,12 +133,6 @@
         Future.successful(userId)
     }
 
-  private[this] def userRightToClaim(r: UserRight): Claim = r match {
-    case UserRight.CanActAs(p) => ClaimActAsParty(Ref.Party.assertFromString(p))
-    case UserRight.CanReadAs(p) => ClaimReadAsParty(Ref.Party.assertFromString(p))
-    case UserRight.ParticipantAdmin => ClaimAdmin
-  }
->>>>>>> 42d86acd
 }
 
 object AuthorizationInterceptor {
